package meta

import (
	"bufio"
	"bytes"
	"context"
	"encoding/json"
	"fmt"
	"io"
	"os"
	"path/filepath"
	"regexp"
	"strings"

	"github.com/Azure/aztfy/internal/client"
	"github.com/Azure/aztfy/internal/config"
	"github.com/Azure/aztfy/internal/resmap"
	"github.com/Azure/aztfy/internal/utils"
	"github.com/Azure/azure-sdk-for-go/sdk/resourcemanager/resources/armresources"
	"github.com/hashicorp/hcl/v2"
	"github.com/hashicorp/hcl/v2/hclwrite"
	"github.com/hashicorp/terraform-exec/tfexec"
	"github.com/hexops/gotextdiff"
	"github.com/hexops/gotextdiff/myers"
	"github.com/hexops/gotextdiff/span"
	"github.com/magodo/tfadd/providers/azurerm"
	"github.com/magodo/tfadd/tfadd"
	"github.com/magodo/tfmerge/tfmerge"
	"github.com/magodo/workerpool"
)

const ResourceMappingFileName = "aztfyResourceMapping.json"
const SkippedResourcesFileName = "aztfySkippedResources.txt"

type BaseMeta interface {
	Init() error
	Workspace() string
	Import(item *ImportItem)
	ParallelImport(items []*ImportItem)
	PushState() error
	CleanTFState(addr string)
	GenerateCfg(ImportList) error
	ExportSkippedResources(l ImportList) error
	ExportResourceMapping(ImportList) error
	CleanUpWorkspace() error
}

var _ BaseMeta = &baseMeta{}

type baseMeta struct {
	subscriptionId string
	rootdir        string
	outdir         string
	tf             *tfexec.Terraform
	resourceClient *armresources.Client
	devProvider    bool
	backendType    string
	backendConfig  []string
	fullConfig     bool
	parallelism    int
	hclOnly        bool

	// Parallel import supports
	parallelImport bool
	importDirs     []string
	// The original base state, which is retrieved prior to the import, and is compared with the actual base state prior to the mutated state is pushed,
	// to ensure the base state has no out of band changes during the importing.
	originBaseState []byte
	// The current base state, which is mutated during the importing
	baseState []byte
	importTFs []*tfexec.Terraform

	// Use a safer name which is less likely to conflicts with users' existing files.
	// This is mainly used for the --append option.
	useSafeFilename bool

	empty bool
}

func NewBaseMeta(cfg config.CommonConfig) (*baseMeta, error) {
	// Initialize the rootdir
	cachedir, err := os.UserCacheDir()
	if err != nil {
		return nil, fmt.Errorf("error finding the user cache directory: %w", err)
	}
	rootdir := filepath.Join(cachedir, "aztfy")
	// #nosec G301
	if err := os.MkdirAll(rootdir, 0750); err != nil {
		return nil, fmt.Errorf("creating rootdir %q: %w", rootdir, err)
	}

	// Initialize the output directory
	var outdir string
	if cfg.OutputDir == "" {
		outdir, err = os.Getwd()
		if err != nil {
			return nil, err
		}
	} else {
		outdir, err = filepath.Abs(cfg.OutputDir)
		if err != nil {
			return nil, err
		}
	}
	empty, err := dirIsEmpty(outdir)
	if err != nil {
		return nil, err
	}
	if !empty {
		if !cfg.Append {
			if cfg.Overwrite {
				if err := removeEverythingUnder(outdir); err != nil {
					return nil, err
				}
				empty = true
			} else {
				if cfg.Batch {
					return nil, fmt.Errorf("the output directory %q is not empty", outdir)
				}

				// Interactive mode
				fmt.Printf(`
The output directory is not empty. Please choose one of actions below:

* Press "Y" to overwrite the existing directory with new files
* Press "N" to append new files and add to the existing state instead
* Press other keys to quit

> `)
				var ans string
				// #nosec G104
				fmt.Scanf("%s", &ans)
				switch strings.ToLower(ans) {
				case "y":
					if err := removeEverythingUnder(outdir); err != nil {
						return nil, err
					}
					empty = true
				case "n":
					cfg.Append = true
				default:
					return nil, fmt.Errorf("the output directory %q is not empty", outdir)
				}
			}
		}
	}

	// Create the import directories
	var importDirs []string
	if cfg.ParallelImport {
		for i := 0; i < cfg.Parallelism; i++ {
			dir, err := os.MkdirTemp("", "aztfy-")
			if err != nil {
				return nil, fmt.Errorf("creating import directory: %v", err)
			}
			importDirs = append(importDirs, dir)
		}
	}

	// Construct client builder
	b, err := client.NewClientBuilder()
	if err != nil {
		return nil, fmt.Errorf("building authorizer: %w", err)
	}
	resClient, err := b.NewResourcesClient(cfg.SubscriptionId)
	if err != nil {
		return nil, fmt.Errorf("new resource client")
	}

	// AzureRM provider will honor env.var "AZURE_HTTP_USER_AGENT" when constructing for HTTP "User-Agent" header.
	// #nosec G104
	os.Setenv("AZURE_HTTP_USER_AGENT", "aztfy")

	// Avoid the AzureRM provider to call the expensive RP listing API, repeatedly.
	// #nosec G104
	os.Setenv("ARM_PROVIDER_ENHANCED_VALIDATION", "false")
	// #nosec G104
	os.Setenv("ARM_SKIP_PROVIDER_REGISTRATION", "true")

	meta := &baseMeta{
		subscriptionId:  cfg.SubscriptionId,
		rootdir:         rootdir,
		outdir:          outdir,
		resourceClient:  resClient,
		devProvider:     cfg.DevProvider,
		backendType:     cfg.BackendType,
		backendConfig:   cfg.BackendConfig,
		fullConfig:      cfg.FullConfig,
		parallelism:     cfg.Parallelism,
		useSafeFilename: cfg.Append,
		empty:           empty,
		hclOnly:         cfg.HCLOnly,
		parallelImport:  cfg.ParallelImport,
		importDirs:      importDirs,
	}

	return meta, nil
}

func (meta baseMeta) Workspace() string {
	return meta.outdir
}

func (meta *baseMeta) Init() error {
	ctx := context.TODO()

<<<<<<< HEAD
	if err := meta.initTF(ctx); err != nil {
		return err
=======
	// Initialize the Terraform
	tfDir := filepath.Join(meta.rootdir, "terraform")
	// #nosec G301
	if err := os.MkdirAll(tfDir, 0750); err != nil {
		return fmt.Errorf("creating terraform cache dir %q: %w", tfDir, err)
	}
	execPath, err := FindTerraform(ctx, tfDir)
	if err != nil {
		return fmt.Errorf("error finding a terraform exectuable: %w", err)
	}
	tf, err := tfexec.NewTerraform(meta.outdir, execPath)
	if err != nil {
		return fmt.Errorf("error running NewTerraform: %w", err)
	}
	if v, ok := os.LookupEnv("TF_LOG_PATH"); ok {
		// #nosec G104
		tf.SetLogPath(v)
	}
	if v, ok := os.LookupEnv("TF_LOG"); ok {
		// #nosec G104
		tf.SetLog(v)
>>>>>>> b2e68973
	}

	if err := meta.initProvider(ctx); err != nil {
		return err
	}

	if meta.parallelImport {
		baseState, err := meta.tf.StatePull(ctx)
		if err != nil {
			return fmt.Errorf("failed to pull state: %v", err)
		}
		meta.baseState = []byte(baseState)
		meta.originBaseState = []byte(baseState)
	}

	return nil
}

func (meta *baseMeta) CleanTFState(addr string) {
	ctx := context.TODO()
	// #nosec G104
	meta.tf.StateRm(ctx, addr)
}

func (meta baseMeta) Import(item *ImportItem) {
	ctx := context.TODO()

	// Generate a temp Terraform config to include the empty template for each resource.
	// This is required for the following importing.
	cfgFile := filepath.Join(meta.outdir, meta.filenameTmpCfg())
	tpl := fmt.Sprintf(`resource "%s" "%s" {}`, item.TFAddr.Type, item.TFAddr.Name)
	if err := utils.WriteFileSync(cfgFile, []byte(tpl), 0644); err != nil {
		item.ImportError = fmt.Errorf("generating resource template file: %w", err)
		return
	}
	defer os.Remove(cfgFile)

	// Import resources
	err := meta.tf.Import(ctx, item.TFAddr.String(), item.TFResourceId)
	item.ImportError = err
	item.Imported = err == nil
}

// Import multiple items in parallel. Note that the length of items have to be less or equal than the parallelism.
func (meta *baseMeta) ParallelImport(items []*ImportItem) {
	ctx := context.TODO()

	wp := workerpool.NewWorkPool(meta.parallelism)

	wp.Run(func(i interface{}) error {
		idx := i.(int)
		stateFile := filepath.Join(meta.importDirs[idx], "terraform.tfstate")

		// Ensure the state file is removed after this round import, preparing for the next round.
		defer os.Remove(stateFile)

		newState, err := tfmerge.Merge(ctx, meta.tf, meta.baseState, stateFile)
		if err != nil {
			items[idx].ImportError = fmt.Errorf("failed to merge state file: %v", err)
			return nil
		}
		meta.baseState = newState
		return nil
	})

	for i := range items {
		i := i
		wp.AddTask(func() (interface{}, error) {
			item := items[i]
			dir := meta.importDirs[i]
			tf := meta.importTFs[i]

			// Construct the cfg file for importing
			cfgFile := filepath.Join(dir, meta.filenameTmpCfg())
			tpl := fmt.Sprintf(`resource "%s" "%s" {}`, item.TFAddr.Type, item.TFAddr.Name)
			if err := utils.WriteFileSync(cfgFile, []byte(tpl), 0644); err != nil {
				item.ImportError = fmt.Errorf("generating resource template file: %w", err)
				return i, nil
			}
			defer os.Remove(cfgFile)

			// Import resources
			err := tf.Import(ctx, item.TFAddr.String(), item.TFResourceId)
			item.ImportError = err
			item.Imported = err == nil
			return i, nil
		})
	}

	wp.Done()
}

func (meta baseMeta) PushState() error {
	ctx := context.TODO()

	// Ensure there is no out of band change on the base state
	baseState, err := meta.tf.StatePull(ctx)
	if err != nil {
		return fmt.Errorf("failed to pull state: %v", err)
	}
	if baseState != string(meta.originBaseState) {
		edits := myers.ComputeEdits(span.URIFromPath("origin.tfstate"), string(meta.originBaseState), baseState)
		changes := fmt.Sprint(gotextdiff.ToUnified("origin.tfstate", "current.tfstate", string(meta.originBaseState), edits))
		return fmt.Errorf("there is out-of-band changes on the state file during running aztfy:\n%s", changes)
	}

	// Create a temporary state file to hold the merged states, then push the state to the output directory.
	f, err := os.CreateTemp("", "")
	if err != nil {
		return fmt.Errorf("creating a temporary state file: %v", err)
	}
	f.Close()
	if err := utils.WriteFileSync(f.Name(), meta.baseState, 0644); err != nil {
		return fmt.Errorf("writing to the temporary state file: %v", err)
	}

	defer os.Remove(f.Name())

	if err := meta.tf.StatePush(ctx, f.Name(), tfexec.Lock(true)); err != nil {
		return fmt.Errorf("failed to push state: %v", err)
	}

	return nil
}

func (meta baseMeta) GenerateCfg(l ImportList) error {
	return meta.generateCfg(l, meta.lifecycleAddon, meta.addDependency)
}

func (meta baseMeta) ExportResourceMapping(l ImportList) error {
	m := resmap.ResourceMapping{}
	for _, item := range l {
		if item.Skip() {
			continue
		}
		m[item.AzureResourceID.String()] = resmap.ResourceMapEntity{
			ResourceId:   item.TFResourceId,
			ResourceType: item.TFAddr.Type,
			ResourceName: item.TFAddr.Name,
		}
	}
	output := filepath.Join(meta.Workspace(), ResourceMappingFileName)
	b, err := json.MarshalIndent(m, "", "\t")
	if err != nil {
		return fmt.Errorf("JSON marshalling the resource mapping: %v", err)
	}
	if err := os.WriteFile(output, b, 0600); err != nil {
		return fmt.Errorf("writing the resource mapping to %s: %v", output, err)
	}
	return nil
}

func (meta baseMeta) ExportSkippedResources(l ImportList) error {
	var sl []string
	for _, item := range l {
		if item.Skip() {
			sl = append(sl, "- "+item.AzureResourceID.String())
		}
	}
	if len(sl) == 0 {
		return nil
	}

	output := filepath.Join(meta.Workspace(), SkippedResourcesFileName)
	if err := os.WriteFile(output, []byte(fmt.Sprintf(`Following resources are marked to be skipped:

%s
`, strings.Join(sl, "\n"))), 0600); err != nil {
		return fmt.Errorf("writing the skipped resources to %s: %v", output, err)
	}
	return nil
}

func (meta baseMeta) CleanUpWorkspace() error {
	// Clean up the temporary workspaces for parallel import
	if meta.parallelImport {
		for _, dir := range meta.importDirs {
			os.RemoveAll(dir)
		}
	}

<<<<<<< HEAD
	// Clean up everything under the output directory, except for the TF code.
	if meta.hclOnly {
		tmpDir, err := os.MkdirTemp("", "")
		if err != nil {
			return err
		}
		defer func() {
			os.RemoveAll(tmpDir)
		}()
=======
	tmpDir, err := os.MkdirTemp("", "")
	if err != nil {
		return err
	}
	defer func() {
		_ = os.RemoveAll(tmpDir)
	}()
>>>>>>> b2e68973

		tmpMainCfg := filepath.Join(tmpDir, meta.filenameMainCfg())
		tmpProviderCfg := filepath.Join(tmpDir, meta.filenameProviderSetting())

		if err := utils.CopyFile(filepath.Join(meta.Workspace(), meta.filenameMainCfg()), tmpMainCfg); err != nil {
			return err
		}
		if err := utils.CopyFile(filepath.Join(meta.Workspace(), meta.filenameProviderSetting()), tmpProviderCfg); err != nil {
			return err
		}

		if err := removeEverythingUnder(meta.Workspace()); err != nil {
			return err
		}

		if err := utils.CopyFile(tmpMainCfg, filepath.Join(meta.Workspace(), meta.filenameMainCfg())); err != nil {
			return err
		}
		if err := utils.CopyFile(tmpProviderCfg, filepath.Join(meta.Workspace(), meta.filenameProviderSetting())); err != nil {
			return err
		}
	}

	return nil
}

func (meta baseMeta) generateCfg(l ImportList, cfgTrans ...TFConfigTransformer) error {
	ctx := context.TODO()

	cfginfos, err := meta.stateToConfig(ctx, l)
	if err != nil {
		return fmt.Errorf("converting from state to configurations: %w", err)
	}
	cfginfos, err = meta.terraformMetaHook(cfginfos, cfgTrans...)
	if err != nil {
		return fmt.Errorf("Terraform HCL meta hook: %w", err)
	}

	return meta.generateConfig(cfginfos)
}

func (meta *baseMeta) providerConfig(backendType string) string {
	if meta.devProvider {
		return fmt.Sprintf(`terraform {
  backend %q {}
}

provider "azurerm" {
  features {}
}
`, backendType)
	}

	return fmt.Sprintf(`terraform {
  backend %q {}
  required_providers {
    azurerm = {
      source = "hashicorp/azurerm"
      version = "%s"
    }
  }
}

provider "azurerm" {
  features {}
}
`, backendType, azurerm.ProviderSchemaInfo.Version)
}

func (meta baseMeta) filenameProviderSetting() string {
	if meta.useSafeFilename {
		return "provider.aztfy.tf"
	}
	return "provider.tf"
}

func (meta baseMeta) filenameMainCfg() string {
	if meta.useSafeFilename {
		return "main.aztfy.tf"
	}
	return "main.tf"
}

func (meta baseMeta) filenameTmpCfg() string {
	return "tmp.aztfy.tf"
}

func (meta *baseMeta) initTF(ctx context.Context) error {
	tfDir := filepath.Join(meta.rootdir, "terraform")
	if err := os.MkdirAll(tfDir, 0755); err != nil {
		return fmt.Errorf("creating terraform cache dir %q: %w", meta.rootdir, err)
	}
	execPath, err := FindTerraform(ctx, tfDir)
	if err != nil {
		return fmt.Errorf("error finding a terraform exectuable: %w", err)
	}

	newTF := func(dir string) (*tfexec.Terraform, error) {
		tf, err := tfexec.NewTerraform(dir, execPath)
		if err != nil {
			return nil, fmt.Errorf("error running NewTerraform: %w", err)
		}
		if v, ok := os.LookupEnv("TF_LOG_PATH"); ok {
			tf.SetLogPath(v)
		}
		if v, ok := os.LookupEnv("TF_LOG"); ok {
			tf.SetLog(v)
		}
		return tf, nil
	}

	tf, err := newTF(meta.outdir)
	if err != nil {
		return fmt.Errorf("failed to init terraform: %w", err)
	}
	meta.tf = tf

	for _, importDir := range meta.importDirs {
		tf, err := newTF(importDir)
		if err != nil {
			return fmt.Errorf("failed to init terraform: %w", err)
		}
		meta.importTFs = append(meta.importTFs, tf)
	}

	return nil
}

func (meta *baseMeta) initProvider(ctx context.Context) error {
	// If the directory is empty, generate the full config as the output directory is empty.
	// Otherwise:
	// - If the output directory already exists the `azurerm` provider setting, then do nothing
	// - Otherwise, just generate the `azurerm` provider setting (as it is only for local backend)
	if meta.empty {
		cfgFile := filepath.Join(meta.outdir, meta.filenameProviderSetting())
		if err := utils.WriteFileSync(cfgFile, []byte(meta.providerConfig(meta.backendType)), 0644); err != nil {
			return fmt.Errorf("error creating provider config: %w", err)
		}

		var opts []tfexec.InitOption
		for _, opt := range meta.backendConfig {
			opts = append(opts, tfexec.BackendConfig(opt))
		}
		if err := meta.tf.Init(ctx, opts...); err != nil {
			return fmt.Errorf("error running terraform init: %s", err)
		}
	} else {
		exists, err := dirContainsProviderSetting(meta.outdir)
		if err != nil {
			return err
		}
		if !exists {
			if err := appendToFile(meta.filenameProviderSetting(), `provider "azurerm" {
  features {}
}
`); err != nil {
				return fmt.Errorf("error creating provider config: %w", err)
			}
		}
	}

	// Initialize provider for the import directories.
	for i := range meta.importDirs {
		cfgFile := filepath.Join(meta.importDirs[i], "provider.tf")
		if err := utils.WriteFileSync(cfgFile, []byte(meta.providerConfig("local")), 0644); err != nil {
			return fmt.Errorf("error creating provider config: %w", err)
		}
		if err := meta.importTFs[i].Init(ctx); err != nil {
			return fmt.Errorf("error running terraform init: %s", err)
		}
	}

	return nil
}

func (meta baseMeta) stateToConfig(ctx context.Context, list ImportList) (ConfigInfos, error) {
	out := ConfigInfos{}

	wp := workerpool.NewWorkPool(meta.parallelism)
	wp.Run(func(i interface{}) error {
		out = append(out, i.(ConfigInfo))
		return nil
	})

	for _, item := range list.Imported() {
		item := item
		wp.AddTask(func() (interface{}, error) {
			b, err := tfadd.State(ctx, meta.tf, tfadd.Target(item.TFAddr.String()), tfadd.Full(meta.fullConfig))
			if err != nil {
				return nil, fmt.Errorf("converting terraform state to config for resource %s: %w", item.TFAddr, err)
			}
			tpl := meta.cleanupTerraformAdd(string(b))
			f, diag := hclwrite.ParseConfig([]byte(tpl), "", hcl.InitialPos)
			if diag.HasErrors() {
				return nil, fmt.Errorf("parsing the HCL generated by \"terraform add\" of %s: %s", item.TFAddr, diag.Error())
			}
			return ConfigInfo{
				ImportItem: item,
				hcl:        f,
			}, nil
		})
	}

	if err := wp.Done(); err != nil {
		return nil, err
	}

	return out, nil
}

func (meta baseMeta) terraformMetaHook(configs ConfigInfos, cfgTrans ...TFConfigTransformer) (ConfigInfos, error) {
	var err error
	for _, trans := range cfgTrans {
		configs, err = trans(configs)
		if err != nil {
			return nil, err
		}
	}
	return configs, nil
}

func (meta baseMeta) generateConfig(cfgs ConfigInfos) error {
	cfgFile := filepath.Join(meta.outdir, meta.filenameMainCfg())
	buf := bytes.NewBuffer([]byte{})
	for _, cfg := range cfgs {
		if _, err := cfg.DumpHCL(buf); err != nil {
			return err
		}
		buf.Write([]byte("\n"))
	}
	if err := appendToFile(cfgFile, buf.String()); err != nil {
		return fmt.Errorf("generating main configuration file: %w", err)
	}

	return nil
}

func (meta baseMeta) cleanupTerraformAdd(tpl string) string {
	segs := strings.Split(tpl, "\n")
	// Removing:
	// - preceding/trailing state lock related log when TF backend is used.
	for len(segs) != 0 && strings.HasPrefix(segs[0], "Acquiring state lock.") {
		segs = segs[1:]
	}

	last := len(segs) - 1
	for last != -1 && (segs[last] == "" || strings.HasPrefix(segs[last], "Releasing state lock.")) {
		segs = segs[:last]
		last = len(segs) - 1
	}
	return strings.Join(segs, "\n")
}

// lifecycleAddon adds lifecycle meta arguments for some identified resources, which are mandatory to make them usable.
func (meta baseMeta) lifecycleAddon(configs ConfigInfos) (ConfigInfos, error) {
	out := make(ConfigInfos, len(configs))
	for i, cfg := range configs {
		switch cfg.TFAddr.Type {
		case "azurerm_application_insights_web_test":
			if err := hclBlockAppendLifecycle(cfg.hcl.Body().Blocks()[0].Body(), []string{"tags"}); err != nil {
				return nil, fmt.Errorf("azurerm_application_insights_web_test: %v", err)
			}
		}
		out[i] = cfg
	}
	return out, nil
}

func (meta baseMeta) addDependency(configs ConfigInfos) (ConfigInfos, error) {
	if err := configs.AddDependency(); err != nil {
		return nil, err
	}

	var out ConfigInfos

	configSet := map[string]ConfigInfo{}
	for _, cfg := range configs {
		configSet[cfg.AzureResourceID.String()] = cfg
	}

	for _, cfg := range configs {
		if len(cfg.DependsOn) != 0 {
			if err := hclBlockAppendDependency(cfg.hcl.Body().Blocks()[0].Body(), cfg.DependsOn, configSet); err != nil {
				return nil, err
			}
		}
		out = append(out, cfg)
	}

	return out, nil
}

func removeEverythingUnder(path string) error {
	// #nosec G304
	dir, err := os.Open(path)
	if err != nil {
		return fmt.Errorf("failed to read directory %s: %v", path, err)
	}
	entries, _ := dir.Readdirnames(0)
	for _, entry := range entries {
		if err := os.RemoveAll(filepath.Join(path, entry)); err != nil {
			return fmt.Errorf("failed to remove %s: %v", entry, err)
		}
	}
	if err := dir.Close(); err != nil {
		return fmt.Errorf("closing dir %s: %v", path, err)
	}
	return nil
}

func dirIsEmpty(path string) (bool, error) {
	stat, err := os.Stat(path)
	if os.IsNotExist(err) {
		return false, fmt.Errorf("the path %q doesn't exist", path)
	}
	if !stat.IsDir() {
		return false, fmt.Errorf("the path %q is not a directory", path)
	}
	// #nosec G304
	dir, err := os.Open(path)
	if err != nil {
		return false, err
	}
	_, err = dir.Readdirnames(1)
	if err != nil {
		if err == io.EOF {
			if err := dir.Close(); err != nil {
				return false, fmt.Errorf("closing dir %s: %v", path, err)
			}
			return true, nil
		}
		return false, err
	}
	if err := dir.Close(); err != nil {
		return false, fmt.Errorf("closing dir %s: %v", path, err)
	}
	return false, nil
}

func dirContainsProviderSetting(path string) (bool, error) {
	stat, err := os.Stat(path)
	if os.IsNotExist(err) {
		return false, fmt.Errorf("the path %q doesn't exist", path)
	}
	if !stat.IsDir() {
		return false, fmt.Errorf("the path %q is not a directory", path)
	}
	// #nosec G304
	dir, err := os.Open(path)
	if err != nil {
		return false, err
	}
	// #nosec G307
	defer dir.Close()

	fnames, err := dir.Readdirnames(0)
	if err != nil {
		return false, err
	}

	// Ideally, we shall use hclgrep for a perfect match. But as the provider setting is simple enough, we do a text matching here.
	p := regexp.MustCompile(`^\s*provider\s+"azurerm"\s*{\s*$`)
	for _, fname := range fnames {
		if filepath.Ext(fname) != ".tf" {
			continue
		}
		// #nosec G304
		f, err := os.Open(filepath.Join(path, fname))
		if err != nil {
			return false, fmt.Errorf("opening %s: %v", fname, err)
		}
		scanner := bufio.NewScanner(f)
		for scanner.Scan() {
			if p.MatchString(scanner.Text()) {
				_ = f.Close()
				return true, nil
			}
		}
		if err := scanner.Err(); err != nil {
			_ = f.Close()
			return false, fmt.Errorf("reading file %s: %v", fname, err)
		}
		if err := f.Close(); err != nil {
			return false, fmt.Errorf("closing file %s: %v", fname, err)
		}
	}
	return false, nil
}

func appendToFile(path, content string) error {
	// #nosec G304
	f, err := os.OpenFile(path, os.O_APPEND|os.O_CREATE|os.O_WRONLY, 0600)
	if err != nil {
		return err
	}
	// #nosec G307
	defer f.Close()

	_, err = f.WriteString(content)
	return err
}

func resourceNamePattern(p string) (prefix, suffix string) {
	if pos := strings.LastIndex(p, "*"); pos != -1 {
		return p[:pos], p[pos+1:]
	}
	return p, ""
}

func ptr[T any](v T) *T {
	return &v
}<|MERGE_RESOLUTION|>--- conflicted
+++ resolved
@@ -204,32 +204,8 @@
 func (meta *baseMeta) Init() error {
 	ctx := context.TODO()
 
-<<<<<<< HEAD
 	if err := meta.initTF(ctx); err != nil {
 		return err
-=======
-	// Initialize the Terraform
-	tfDir := filepath.Join(meta.rootdir, "terraform")
-	// #nosec G301
-	if err := os.MkdirAll(tfDir, 0750); err != nil {
-		return fmt.Errorf("creating terraform cache dir %q: %w", tfDir, err)
-	}
-	execPath, err := FindTerraform(ctx, tfDir)
-	if err != nil {
-		return fmt.Errorf("error finding a terraform exectuable: %w", err)
-	}
-	tf, err := tfexec.NewTerraform(meta.outdir, execPath)
-	if err != nil {
-		return fmt.Errorf("error running NewTerraform: %w", err)
-	}
-	if v, ok := os.LookupEnv("TF_LOG_PATH"); ok {
-		// #nosec G104
-		tf.SetLogPath(v)
-	}
-	if v, ok := os.LookupEnv("TF_LOG"); ok {
-		// #nosec G104
-		tf.SetLog(v)
->>>>>>> b2e68973
 	}
 
 	if err := meta.initProvider(ctx); err != nil {
@@ -319,6 +295,7 @@
 		})
 	}
 
+	// #nosec G104
 	wp.Done()
 }
 
@@ -341,7 +318,9 @@
 	if err != nil {
 		return fmt.Errorf("creating a temporary state file: %v", err)
 	}
-	f.Close()
+	if err := f.Close(); err != nil {
+		return fmt.Errorf("closing the temporary state file %s: %v", f.Name(), err)
+	}
 	if err := utils.WriteFileSync(f.Name(), meta.baseState, 0644); err != nil {
 		return fmt.Errorf("writing to the temporary state file: %v", err)
 	}
@@ -407,11 +386,11 @@
 	// Clean up the temporary workspaces for parallel import
 	if meta.parallelImport {
 		for _, dir := range meta.importDirs {
+			// #nosec G104
 			os.RemoveAll(dir)
 		}
 	}
 
-<<<<<<< HEAD
 	// Clean up everything under the output directory, except for the TF code.
 	if meta.hclOnly {
 		tmpDir, err := os.MkdirTemp("", "")
@@ -419,17 +398,9 @@
 			return err
 		}
 		defer func() {
+			// #nosec G104
 			os.RemoveAll(tmpDir)
 		}()
-=======
-	tmpDir, err := os.MkdirTemp("", "")
-	if err != nil {
-		return err
-	}
-	defer func() {
-		_ = os.RemoveAll(tmpDir)
-	}()
->>>>>>> b2e68973
 
 		tmpMainCfg := filepath.Join(tmpDir, meta.filenameMainCfg())
 		tmpProviderCfg := filepath.Join(tmpDir, meta.filenameProviderSetting())
@@ -519,7 +490,8 @@
 
 func (meta *baseMeta) initTF(ctx context.Context) error {
 	tfDir := filepath.Join(meta.rootdir, "terraform")
-	if err := os.MkdirAll(tfDir, 0755); err != nil {
+	// #nosec G301
+	if err := os.MkdirAll(tfDir, 0750); err != nil {
 		return fmt.Errorf("creating terraform cache dir %q: %w", meta.rootdir, err)
 	}
 	execPath, err := FindTerraform(ctx, tfDir)
@@ -533,9 +505,11 @@
 			return nil, fmt.Errorf("error running NewTerraform: %w", err)
 		}
 		if v, ok := os.LookupEnv("TF_LOG_PATH"); ok {
+			// #nosec G104
 			tf.SetLogPath(v)
 		}
 		if v, ok := os.LookupEnv("TF_LOG"); ok {
+			// #nosec G104
 			tf.SetLog(v)
 		}
 		return tf, nil
